#pragma once

#include <map>
#include <memory>
#include <string>
#include <vector>

namespace clickhouse {

using TypeRef = std::shared_ptr<class Type>;

class Type {
public:
    enum Code {
        Void = 0,
        Int8,
        Int16,
        Int32,
        Int64,
        Int128,
        UInt8,
        UInt16,
        UInt32,
        UInt64,
        Float32,
        Float64,
        String,
        FixedString,
        DateTime,
        Date,
        Array,
        Nullable,
        Tuple,
        Enum8,
        Enum16,
        UUID,
<<<<<<< HEAD
        Decimal32,
        Decimal64,
        Decimal128,
=======
        IPv4,
        IPv6,
>>>>>>> fd679073
    };

    using EnumItem = std::pair<std::string /* name */, int16_t /* value */>;

protected:
    Type(const Code code);

public:
    template <typename Derived>
    auto* As() {
        return static_cast<Derived*>(this);
    }

    template <typename Derived>
    const auto* As() const {
        return static_cast<const Derived*>(this);
    }

    /// Type's code.
    Code GetCode() const { return code_; }

    /// String representation of the type.
    std::string GetName() const;

    /// Is given type same as current one.
    bool IsEqual(const TypeRef& other) const { return this->GetName() == other->GetName(); }

public:
    static TypeRef CreateArray(TypeRef item_type);

    static TypeRef CreateDate();

    static TypeRef CreateDateTime();

    static TypeRef CreateNullable(TypeRef nested_type);

    template <typename T>
    static TypeRef CreateSimple();

    static TypeRef CreateString();

    static TypeRef CreateString(size_t n);

    static TypeRef CreateTuple(const std::vector<TypeRef>& item_types);

    static TypeRef CreateEnum8(const std::vector<EnumItem>& enum_items);

    static TypeRef CreateEnum16(const std::vector<EnumItem>& enum_items);

    static TypeRef CreateUUID();

    static TypeRef CreateDecimal(size_t precision, size_t scale);

private:
    const Code code_;
};

class ArrayType : public Type {
public:
    explicit ArrayType(TypeRef item_type);

    std::string GetName() const { return std::string("Array(") + item_type_->GetName() + ")"; }

    /// Type of array's elements.
    inline TypeRef GetItemType() const { return item_type_; }

private:
    TypeRef item_type_;
};

class DecimalType : public Type {
public:
    DecimalType(size_t precision, size_t scale);

    std::string GetName() const;

    inline size_t GetScale() const { return scale_; }

private:
    const size_t precision_, scale_;
};

class EnumType : public Type {
public:
    EnumType(Type::Code type, const std::vector<EnumItem>& items);

    std::string GetName() const;

    /// Methods to work with enum types.
    const std::string& GetEnumName(int16_t value) const;
    int16_t GetEnumValue(const std::string& name) const;
    bool HasEnumName(const std::string& name) const;
    bool HasEnumValue(int16_t value) const;

private:
    using ValueToNameType     = std::map<int16_t, std::string>;
    using NameToValueType     = std::map<std::string, int16_t>;
    using ValueToNameIterator = ValueToNameType::const_iterator;

    ValueToNameType value_to_name_;
    NameToValueType name_to_value_;

public:
    ValueToNameIterator BeginValueToName() const;
    ValueToNameIterator EndValueToName() const;
};

class FixedStringType : public Type {
public:
    explicit FixedStringType(size_t n);

    std::string GetName() const { return std::string("FixedString(") + std::to_string(size_) + ")"; }

private:
    size_t size_;
};

class NullableType : public Type {
public:
    explicit NullableType(TypeRef nested_type);

    std::string GetName() const { return std::string("Nullable(") + nested_type_->GetName() + ")"; }

    /// Type of nested nullable element.
    TypeRef GetNestedType() const { return nested_type_; }

private:
    TypeRef nested_type_;
};

class TupleType : public Type {
public:
    explicit TupleType(const std::vector<TypeRef>& item_types);

    std::string GetName() const;

private:
    std::vector<TypeRef> item_types_;
};

template <>
inline TypeRef Type::CreateSimple<int8_t>() {
    return TypeRef(new Type(Int8));
}

template <>
inline TypeRef Type::CreateSimple<int16_t>() {
    return TypeRef(new Type(Int16));
}

template <>
inline TypeRef Type::CreateSimple<int32_t>() {
    return TypeRef(new Type(Int32));
}

template <>
inline TypeRef Type::CreateSimple<int64_t>() {
    return TypeRef(new Type(Int64));
}

template <>
inline TypeRef Type::CreateSimple<__int128>() {
    return TypeRef(new Type(Int128));
}

template <>
inline TypeRef Type::CreateSimple<uint8_t>() {
    return TypeRef(new Type(UInt8));
}

template <>
inline TypeRef Type::CreateSimple<uint16_t>() {
    return TypeRef(new Type(UInt16));
}

template <>
inline TypeRef Type::CreateSimple<uint32_t>() {
    return TypeRef(new Type(UInt32));
}

template <>
inline TypeRef Type::CreateSimple<uint64_t>() {
    return TypeRef(new Type(UInt64));
}

template <>
inline TypeRef Type::CreateSimple<float>() {
    return TypeRef(new Type(Float32));
}

template <>
inline TypeRef Type::CreateSimple<double>() {
    return TypeRef(new Type(Float64));
}

}  // namespace clickhouse<|MERGE_RESOLUTION|>--- conflicted
+++ resolved
@@ -34,14 +34,11 @@
         Enum8,
         Enum16,
         UUID,
-<<<<<<< HEAD
         Decimal32,
         Decimal64,
         Decimal128,
-=======
         IPv4,
         IPv6,
->>>>>>> fd679073
     };
 
     using EnumItem = std::pair<std::string /* name */, int16_t /* value */>;
